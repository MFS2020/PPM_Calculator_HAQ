--- conflicted
+++ resolved
@@ -86,9 +86,7 @@
         except ValueError as exc:
             print(f"Error: {exc}")
         else:
-<<<<<<< HEAD
+          codex/wrap-conversions-in-try-block
             # Format drift output to four decimal places for consistency with PPM/PPB.
-            print(f"Estimated drift over a day: {drift:+.4f} seconds")
-=======
             print(f"Estimated drift over a day: {drift:+.6f} seconds")
->>>>>>> e3f3137c
+            main